--- conflicted
+++ resolved
@@ -145,12 +145,8 @@
   _parseForm (req) {
     return parse.form(req, {
       limit: this.config.form.limit,
-<<<<<<< HEAD
-      queryString: this.config.form.queryString || {}
-=======
       queryString: this.config.form.queryString,
       returnRawBody: true
->>>>>>> 4a3cf2b9
     })
   }
 
